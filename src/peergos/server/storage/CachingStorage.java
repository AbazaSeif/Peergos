package peergos.server.storage;

import peergos.shared.cbor.*;
import peergos.shared.crypto.*;
import peergos.shared.crypto.asymmetric.*;
import peergos.shared.ipfs.api.Multihash;
import peergos.shared.merklebtree.MerkleNode;
import peergos.shared.storage.ContentAddressedStorage;
import peergos.shared.util.*;

import java.util.*;
import java.util.concurrent.*;

public class CachingStorage implements ContentAddressedStorage {
    private final ContentAddressedStorage target;
    private final LRUCache<Multihash, byte[]> cache;
    private final int maxValueSize;

    public CachingStorage(ContentAddressedStorage target, int cacheSize, int maxValueSize) {
        this.target = target;
        this.cache = new LRUCache<>(cacheSize);
        this.maxValueSize = maxValueSize;
    }

    @Override
<<<<<<< HEAD
    public CompletableFuture<List<Multihash>> put(UserPublicKey writer, List<byte[]> blocks) {
        return target.put(writer, blocks);
    }

    @Override
    public CompletableFuture<Optional<CborObject>> get(Multihash key) {
=======
    public CompletableFuture<Multihash> emptyObject(PublicSigningKey writer) {
        return put(writer, new MerkleNode(new byte[0]));
    }

    @Override
    public CompletableFuture<Multihash> setData(PublicSigningKey writer, Multihash object, byte[] data) {
        return target.setData(writer, object, data);
    }

    @Override
    public CompletableFuture<Multihash> addLink(PublicSigningKey writer, Multihash object, String label, Multihash linkTarget) {
        return target.addLink(writer, object, label, linkTarget);
    }

    @Override
    public CompletableFuture<Optional<MerkleNode>> getObject(Multihash object) {
        return target.getObject(object);
    }

    @Override
    public CompletableFuture<Multihash> put(PublicSigningKey writer, MerkleNode object) {
        return target.put(writer, object);
    }

    @Override
    public CompletableFuture<Optional<byte[]>> getData(Multihash key) {
>>>>>>> 8011fbb3
        if (cache.containsKey(key))
            return CompletableFuture.completedFuture(Optional.of(CborObject.fromByteArray(cache.get(key))));
        return target.get(key).thenApply(cborOpt -> {
            if (cborOpt.isPresent()) {
                byte[] value = cborOpt.get().toByteArray();
                if (value.length > 0 && value.length < maxValueSize)
                    cache.put(key, value);
            }
            return cborOpt;
        });
    }

    @Override
    public CompletableFuture<List<Multihash>> recursivePin(Multihash h) {
        return target.recursivePin(h);
    }

    @Override
    public CompletableFuture<List<Multihash>> recursiveUnpin(Multihash h) {
        return target.recursiveUnpin(h);
    }
}<|MERGE_RESOLUTION|>--- conflicted
+++ resolved
@@ -1,7 +1,6 @@
 package peergos.server.storage;
 
 import peergos.shared.cbor.*;
-import peergos.shared.crypto.*;
 import peergos.shared.crypto.asymmetric.*;
 import peergos.shared.ipfs.api.Multihash;
 import peergos.shared.merklebtree.MerkleNode;
@@ -23,41 +22,12 @@
     }
 
     @Override
-<<<<<<< HEAD
-    public CompletableFuture<List<Multihash>> put(UserPublicKey writer, List<byte[]> blocks) {
+    public CompletableFuture<List<Multihash>> put(PublicSigningKey writer, List<byte[]> blocks) {
         return target.put(writer, blocks);
     }
 
     @Override
     public CompletableFuture<Optional<CborObject>> get(Multihash key) {
-=======
-    public CompletableFuture<Multihash> emptyObject(PublicSigningKey writer) {
-        return put(writer, new MerkleNode(new byte[0]));
-    }
-
-    @Override
-    public CompletableFuture<Multihash> setData(PublicSigningKey writer, Multihash object, byte[] data) {
-        return target.setData(writer, object, data);
-    }
-
-    @Override
-    public CompletableFuture<Multihash> addLink(PublicSigningKey writer, Multihash object, String label, Multihash linkTarget) {
-        return target.addLink(writer, object, label, linkTarget);
-    }
-
-    @Override
-    public CompletableFuture<Optional<MerkleNode>> getObject(Multihash object) {
-        return target.getObject(object);
-    }
-
-    @Override
-    public CompletableFuture<Multihash> put(PublicSigningKey writer, MerkleNode object) {
-        return target.put(writer, object);
-    }
-
-    @Override
-    public CompletableFuture<Optional<byte[]>> getData(Multihash key) {
->>>>>>> 8011fbb3
         if (cache.containsKey(key))
             return CompletableFuture.completedFuture(Optional.of(CborObject.fromByteArray(cache.get(key))));
         return target.get(key).thenApply(cborOpt -> {
